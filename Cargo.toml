--- conflicted
+++ resolved
@@ -24,13 +24,8 @@
 name = "celery_app"
 
 [dependencies]
-<<<<<<< HEAD
-chrono = { version = "0.4", features = ["serde"] }
-tokio = { version = "0.2.13", features = ["full"]}
-=======
 chrono = "0.4"
 tokio = { version = "0.3.4", features = ["full"]}
->>>>>>> 4ef0df8a
 serde = { version = "1.0", features = ["derive"]}
 serde_json = "1.0"
 rmp-serde = { version = "0.14", optional = true }
