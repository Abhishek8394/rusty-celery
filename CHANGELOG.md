--- conflicted
+++ resolved
@@ -7,11 +7,10 @@
 
 ## Unreleased
 
-<<<<<<< HEAD
 ### Added
 
 - Redis broker support.
-=======
+
 ## [v0.4.0-rc5](https://github.com/rusty-celery/rusty-celery/releases/tag/v0.4.0-rc5) - 2020-11-19
 
 ### Added
@@ -19,7 +18,6 @@
 - Added the `CronSchedule` struct to support Celery's
   [crontab](https://docs.celeryproject.org/en/stable/reference/celery.schedules.html#celery.schedules.crontab)
   schedules.
->>>>>>> 4ef0df8a
 
 ### Changed
 
