//! All error types used throughout the library.

use chrono::{DateTime, Utc};
use thiserror::Error;

/// Errors that can occur while creating or using a `Celery` app.
#[derive(Error, Debug)]
pub enum CeleryError {
    /// Raised when `Celery::consume_from` is given an empty array of queues.
    #[error("at least one queue required to consume from")]
    NoQueueToConsume,

    /// Forced shutdown.
    #[error("forced shutdown")]
    ForcedShutdown,

    /// Any other broker-level error that could happen when initializing or with an open
    /// connection.
    #[error("broker error")]
    BrokerError(#[from] BrokerError),

    /// Any other IO error that could occur.
    #[error("IO error")]
    IoError(#[from] std::io::Error),

    /// A protocol error.
    #[error("protocol error")]
    ProtocolError(#[from] ProtocolError),

    /// An invalid glob pattern for a routing rule.
    #[error("invalid glob routing rule")]
    BadRoutingPattern(#[from] globset::Error),

    /// There is already a task registerd to this name.
    #[error("there is already a task registered as '{0}'")]
    TaskRegistrationError(String),

    #[error("received unregistered task {0}")]
    UnregisteredTaskError(String),
}

/// Errors that can occur while creating or using a `Beat` app.
#[derive(Error, Debug)]
pub enum BeatError {
    /// Any broker-level error.
    #[error("broker error")]
    BrokerError(#[from] BrokerError),

    /// A protocol error.
    #[error("protocol error")]
    ProtocolError(#[from] ProtocolError),
}

/// Errors that can occur at the task level.
#[derive(Error, Debug)]
pub enum TaskError {
    /// An error that is expected to happen every once in a while.
    ///
    /// These errors will only be logged at the `WARN` level and will always trigger a task
    /// retry unless [`max_retries`](../task/struct.TaskOptions.html#structfield.max_retries)
    /// is set to 0 (or max retries is exceeded).
    ///
    /// A typical example is a task that makes an HTTP request to an external service.
    /// If that service is temporarily unavailable the task should raise an `ExpectedError`.
    ///
    /// Tasks are always retried with capped exponential backoff.
    #[error("task raised expected error: {0}")]
    ExpectedError(String),

    /// Should be used when a task encounters an error that is unexpected.
    ///
    /// These errors will always be logged at the `ERROR` level. The retry behavior
    /// when this error is encountered is determined by the
    /// [`TaskOptions::retry_for_unexpected`](../task/struct.TaskOptions.html#structfield.retry_for_unexpected)
    /// setting.
    #[error("task raised unexpected error: {0}")]
    UnexpectedError(String),

    /// Raised when a task runs over its time limit specified by the
    /// [`TaskOptions::time_limit`](../task/struct.TaskOptions.html#structfield.time_limit) setting.
    ///
    /// These errors are logged at the `ERROR` level but are otherwise treated like
    /// `ExpectedError`s in that they will trigger a retry when `max_retries` is anything but 0.
    ///
    /// Typically a task implementation doesn't need to return these errors directly
    /// because they will be raised automatically when the task runs over it's `time_limit`,
    /// provided the task yields control at some point (like with non-blocking IO).
    #[error("task timed out")]
    TimeoutError,

    /// A task can return this error variant to manually trigger a retry.
    ///
    /// This error variant should generally not be used directly. Instead, you should
    /// call the `Task::retry_with_countdown` or `Task::retry_with_eta` trait methods
    /// to manually trigger a retry from within a task.
    #[error("task retry triggered")]
    Retry(Option<DateTime<Utc>>),
}

/// Errors that can occur while tracing a task.
#[derive(Error, Debug)]
pub(crate) enum TraceError {
    /// Raised when a task throws an error while executing.
    #[error("task failed")]
    TaskError(TaskError),

    /// Raised when an expired task is received.
    #[error("task expired")]
    ExpirationError,

    /// Raised when a task should be retried.
    #[error("retrying task")]
    Retry(Option<DateTime<Utc>>),
}

/// Errors that can occur at the broker level.
#[derive(Error, Debug)]
pub enum BrokerError {
    /// Raised when a broker URL can't be parsed.
    #[error("invalid broker URL '{0}'")]
    InvalidBrokerUrl(String),

    /// The queue you're attempting to use has not been defined.
    #[error("unknown queue '{0}'")]
    UnknownQueue(String),

    /// Broker is disconnected.
    #[error("broker not connected")]
    NotConnected,

    /// Any IO error that could occur.
    #[error("IO error")]
    IoError(#[from] std::io::Error),

    /// Any other AMQP error that could happen.
<<<<<<< HEAD
    #[fail(display = "BrokerError: AMQP error ({})", _0)]
    AMQPError(#[fail(cause)] lapin::Error),

    /// Any other Redis error that could happen.
    #[fail(display = "BrokerError: Redis error ({})", _0)]
    RedisError(#[fail(cause)] redis::RedisError),
=======
    #[error("AMQP error")]
    AMQPError(#[from] lapin::Error),
}

impl BrokerError {
    pub fn is_connection_error(&self) -> bool {
        match self {
            BrokerError::IoError(_) | BrokerError::NotConnected => true,
            BrokerError::AMQPError(err) => match err {
                lapin::Error::ProtocolError(_) => true,
                lapin::Error::InvalidConnectionState(_) => true,
                lapin::Error::InvalidChannelState(_) => true,
                _ => false,
            },
            _ => false,
        }
    }
>>>>>>> a9260c9a
}

/// Errors that can occur due to messages not conforming to the protocol.
#[derive(Error, Debug)]
pub enum ProtocolError {
    /// Raised when a required message property is missing.
    #[error("missing required property '{0}'")]
    MissingRequiredProperty(String),

    /// Raised when the headers are missing altogether.
    #[error("missing headers")]
    MissingHeaders,

    /// Raised when a required message header is missing.
    #[error("missing required property '{0}'")]
    MissingRequiredHeader(String),

    /// Raised when serializing or de-serializing a message body fails.
    #[error("message body serialization error")]
    BodySerializationError(#[from] ContentTypeError),
}

impl From<serde_json::Error> for ProtocolError {
    fn from(err: serde_json::Error) -> Self {
        Self::from(ContentTypeError::from(err))
    }
}

#[cfg(any(test, feature = "extra_content_types"))]
impl From<serde_yaml::Error> for ProtocolError {
    fn from(err: serde_yaml::Error) -> Self {
        Self::from(ContentTypeError::from(err))
    }
}

#[cfg(any(test, feature = "extra_content_types"))]
impl From<serde_pickle::error::Error> for ProtocolError {
    fn from(err: serde_pickle::error::Error) -> Self {
        Self::from(ContentTypeError::from(err))
    }
}

#[cfg(any(test, feature = "extra_content_types"))]
impl From<rmp_serde::decode::Error> for ProtocolError {
    fn from(err: rmp_serde::decode::Error) -> Self {
        Self::from(ContentTypeError::from(err))
    }
}

#[cfg(any(test, feature = "extra_content_types"))]
impl From<rmp_serde::encode::Error> for ProtocolError {
    fn from(err: rmp_serde::encode::Error) -> Self {
        Self::from(ContentTypeError::from(err))
    }
}

#[cfg(any(test, feature = "extra_content_types"))]
impl From<rmpv::ext::Error> for ProtocolError {
    fn from(err: rmpv::ext::Error) -> Self {
        Self::from(ContentTypeError::from(err))
    }
}

#[derive(Error, Debug)]
pub enum ContentTypeError {
    #[error("JSON serialization error")]
    Json(#[from] serde_json::Error),

    #[cfg(any(test, feature = "extra_content_types"))]
    #[error("YAML serialization error")]
    Yaml(#[from] serde_yaml::Error),

    #[cfg(any(test, feature = "extra_content_types"))]
    #[error("Pickle serialization error")]
    Pickle(#[from] serde_pickle::error::Error),

    #[cfg(any(test, feature = "extra_content_types"))]
    #[error("MessagePack decoding error")]
    MsgPackDecode(#[from] rmp_serde::decode::Error),

    #[cfg(any(test, feature = "extra_content_types"))]
    #[error("MessagePack encoding error")]
    MsgPackEncode(#[from] rmp_serde::encode::Error),

    #[cfg(any(test, feature = "extra_content_types"))]
    #[error("MessagePack value error")]
    MsgPackValue(#[from] rmpv::ext::Error),

    #[error("Unknown content type error")]
    Unknown,
}<|MERGE_RESOLUTION|>--- conflicted
+++ resolved
@@ -133,16 +133,12 @@
     IoError(#[from] std::io::Error),
 
     /// Any other AMQP error that could happen.
-<<<<<<< HEAD
-    #[fail(display = "BrokerError: AMQP error ({})", _0)]
-    AMQPError(#[fail(cause)] lapin::Error),
+    #[error("AMQP error")]
+    AMQPError(#[from] lapin::Error),
 
     /// Any other Redis error that could happen.
     #[fail(display = "BrokerError: Redis error ({})", _0)]
     RedisError(#[fail(cause)] redis::RedisError),
-=======
-    #[error("AMQP error")]
-    AMQPError(#[from] lapin::Error),
 }
 
 impl BrokerError {
@@ -158,7 +154,6 @@
             _ => false,
         }
     }
->>>>>>> a9260c9a
 }
 
 /// Errors that can occur due to messages not conforming to the protocol.
