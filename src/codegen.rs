--- conflicted
+++ resolved
@@ -134,44 +134,17 @@
         $(broker =)? AMQP { $broker_url:expr },
         $(tasks =)? [ $( $t:ty ),* $(,)? ],
         $(task_routes =)? [ $( $pattern:expr => $queue:expr ),* $(,)? ]
-<<<<<<< HEAD
+        $(, $x:ident = $y:expr )* $(,)?
     ) => {
         $crate::__app_internal!(
             $crate::broker::AMQPBroker { $broker_url },
             [ $( $t ),* ],
             [ $( $pattern => $queue ),* ],
-        );
-    };
-    (
-        $(broker =)? REDIS { $broker_url:expr },
-        $(tasks =)? [ $( $t:ty ),* $(,)? ],
-        $(task_routes =)? [ $( $pattern:expr => $queue:expr ),* $(,)? ]
-    ) => {
-        $crate::__app_internal!(
-            $crate::broker::RedisBroker { $broker_url },
-            [ $( $t ),* ],
-            [ $( $pattern => $queue ),* ],
-        );
-    };
-    // Required fields with trailing comma and possibly additional options.
-    (
-        $(broker =)? AMQP { $broker_url:expr },
-        $(tasks =)? [ $( $t:ty ),* $(,)? ],
-        $(task_routes =)? [ $( $pattern:expr => $queue:expr ),* $(,)? ],
-        $( $x:ident = $y:expr ),* $(,)?
-=======
-        $(, $x:ident = $y:expr )* $(,)?
->>>>>>> 9cb2cf48
-    ) => {
-        $crate::__app_internal!(
-            $crate::broker::AMQPBroker { $broker_url },
-            [ $( $t ),* ],
-            [ $( $pattern => $queue ),* ],
-            $( $x = $y, )*
-        );
-    };
-    (
-        $(broker =)? REDIS { $broker_url:expr },
+            $( $x = $y, )*
+        );
+    };
+    (
+        $(broker =)? Redis { $broker_url:expr },
         $(tasks =)? [ $( $t:ty ),* $(,)? ],
         $(task_routes =)? [ $( $pattern:expr => $queue:expr ),* $(,)? ],
         $( $x:ident = $y:expr ),* $(,)?
